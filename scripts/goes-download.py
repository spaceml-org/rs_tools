from typing import Optional, List, Union
import os
import xarray as xr
import matplotlib.pyplot as plt
import pandas as pd
import numpy as np
import tqdm
import typer
from loguru import logger
from datetime import datetime, timedelta

from goes2go import GOES
from goes2go.data import goes_nearesttime

# The cadence depends on the measurement scale
# The full disk is measured every 15 mins
# CONUS is measured every 5 mins
# Mesoscale is measured every 1 min
DOMAIN_TIMESTEP = {
    'F': 15,
    'C': 5,
    'M': 1
}


def goes_download(
    start_date: str,
    end_date: Optional[str]=None,
    start_time: Optional[str]='00:00:00',
    end_time: Optional[str]='23:59:00',
    daily_window_t0: Optional[str]='00:00:00',
    daily_window_t1: Optional[str]='23:59:00',
    time_step: Optional[str]=None,
    satellite_number: int=16,
    save_dir: Optional[str] = ".",
    instrument: str = "ABI",
    processing_level: str = 'L1b',
    data_product: str = 'Rad',
    domain: str = 'F',
    bands: Optional[str] = "all",
    check_bands_downloaded: bool = False,
):
    """
    Downloads GOES satellite data for a specified time period and set of bands.

    Args:
        start_date (str): The start date of the data download in the format 'YYYY-MM-DD'.
        end_date (str, optional): The end date of the data download in the format 'YYYY-MM-DD'. If not provided, the end date will be the same as the start date.
        start_time (str, optional): The start time of the data download in the format 'HH:MM:SS'. Default is '00:00:00'.
        end_time (str, optional): The end time of the data download in the format 'HH:MM:SS'. Default is '23:59:00'.
        daily_window_t0 (str, optional): The start time of the daily window in the format 'HH:MM:SS'. Default is '00:00:00'. Used if e.g., only day/night measurements are required.
        daily_window_t1 (str, optional): The end time of the daily window in the format 'HH:MM:SS'. Default is '23:59:00'. Used if e.g., only day/night measurements are required.
        time_step (str, optional): The time step between each data download in the format 'HH:MM:SS'. If not provided, the default is 1 hour.
        satellite_number (int): The satellite number. Default is 16.
        save_dir (str, optional): The directory where the downloaded files will be saved. Default is the current directory.
        instrument (str): The instrument name. Default is 'ABI'.
        processing_level (str): The processing level of the data. Default is 'L1b'.
        data_product (str): The data product to download. Default is 'Rad'.
        domain (str): The domain of the data. Default is 'F' - Full Disk.
        bands (str, optional): The bands to download. Default is 'all'.
        check_bands_downloaded (bool, optional): Whether to check if all bands were successfully downloaded for each time step. Default is False.

    Returns:
        list: A list of file paths for the downloaded files.
        
    Examples:
        # =========================
        # GOES LEVEL 1B Test Cases
        # =========================
        # custom day
        python scripts/goes-download.py 2020-10-01 --end-date 2020-10-01
        # custom day + end points
        python scripts/goes-download.py 2020-10-01 --end-date 2020-10-01 --start-time 00:00:00 --end-time 23:00:00
        # custom day + end points + time window
        python scripts/goes-download.py 2020-10-01 --end-date 2020-10-01 --start-time 00:00:00 --end-time 23:00:00 --daily-window-t0 08:30:00 --daily-window-t1 21:30:00
        # custom day + end points + time window + timestep
        python scripts/goes-download.py 2020-10-01 --end-date 2020-10-01 --start-time 00:00:00 --end-time 23:00:00 --daily-window-t0 08:30:00 --daily-window-t1 21:30:00 --time-step 06:00:00
        # ===================================
        # GOES LEVEL 2 CLOUD MASK Test Cases
        # ===================================
        python scripts/goes-download.py 2020-10-01 --start-time 10:00:00 --end-time 11:00:00 --processing-level L2 --data-product ACM
        
        # ====================
        # FAILURE TEST CASES
        # ====================
        python scripts/goes-download.py 2018-10-01 --end-date 2018-10-01 --daily-window-t0 17:00:00 --daily-window-t1 17:14:00 --time-step 00:15:00 --save-dir /home/juanjohn/data/
        python scripts/goes-download.py 2018-10-01 --end-date 2018-10-01 --daily-window-t0 17:00:00 --daily-window-t1 17:14:00 --time-step 00:15:00 --save-dir /home/juanjohn/data/ --check-bands-downloaded
    """

    # run checks
    # check satellite details
    _check_input_processing_level(processing_level=processing_level)
    _check_instrument(instrument=instrument)
    _check_satellite_number(satellite_number=satellite_number)
    logger.info(f"Satellite Number: {satellite_number}")
    _check_domain(domain=domain)
    # compile bands
    if processing_level == 'L1b':
        list_of_bands = _check_bands(bands=bands)
    elif processing_level == 'L2':
        list_of_bands = None
    else:
        raise ValueError('bands not correctly specified for given processing level')
    # check data product
    data_product = f"{instrument}-{processing_level}-{data_product}{domain}"
    logger.info(f"Data Product: {data_product}")
    _check_data_product_name(data_product=data_product)

    # check start/end dates/times
    if end_date is None:
        end_date = start_date

    # combine date and time information
    start_datetime_str = start_date + ' ' + start_time
    end_datetime_str = end_date + ' ' + end_time
    _check_datetime_format(start_datetime_str, end_datetime_str)
    # datetime conversion 
    start_datetime = datetime.strptime(start_datetime_str, "%Y-%m-%d %H:%M:%S")
    end_datetime = datetime.strptime(end_datetime_str, "%Y-%m-%d %H:%M:%S")
    _check_start_end_times(start_datetime=start_datetime, end_datetime=end_datetime)

    # define time step for data query                       
    if time_step is None: 
        time_step = '1:00:00'
        logger.info("No timedelta specified. Default is 1 hour.")
    _check_timedelta_format(time_delta=time_step)
    
    # convert str to datetime object
    hours, minutes, seconds = convert_str2time(time=time_step)
    time_delta = timedelta(hours=hours, minutes=minutes, seconds=seconds)
    
    _check_timedelta(time_delta=time_delta, domain=domain)
    
    # Compile list of dates/times
    list_of_dates = np.arange(start_datetime, end_datetime + time_delta, time_delta).astype(datetime)
    print('Times to check: ',list_of_dates[0], list_of_dates[-1])

    window_date = '1991-10-19' # Add arbitrary date to convert into proper datetime object
    start_datetime_window_str = window_date + ' ' + daily_window_t0
    end_datetime_window_str = window_date + ' ' + daily_window_t1
    _check_start_end_times(start_datetime=start_datetime, end_datetime=end_datetime)
    # datetime conversion 
    daily_window_t0_datetime = datetime.strptime(start_datetime_window_str, "%Y-%m-%d %H:%M:%S")
    daily_window_t1_datetime = datetime.strptime(end_datetime_window_str, "%Y-%m-%d %H:%M:%S")
    _check_start_end_times(start_datetime=daily_window_t0_datetime, end_datetime=daily_window_t1_datetime)

    # filter function - check that query times fall within desired time window
    def is_in_between(date):
       return daily_window_t0_datetime.time() <= date.time() <= daily_window_t1_datetime.time()

    # compile new list of dates within desired time window
    list_of_dates = list(filter(is_in_between, list_of_dates))

    # check if save_dir is valid before attempting to download
    _check_save_dir(save_dir=save_dir)

    files = []

    # create progress bars for dates and bands
    pbar_time = tqdm.tqdm(list_of_dates)

    for itime in pbar_time:
        
        pbar_time.set_description(f"Time - {itime}")
        
        if processing_level == 'L1b':
            sub_files_list = _goes_level1_download(
                time=itime, 
                list_of_bands=list_of_bands,
                satellite_number=satellite_number,
                data_product=data_product,
                domain=domain,
                save_dir=save_dir,
                check_bands_downloaded=check_bands_downloaded,
                )
        elif processing_level == 'L2':
            sub_files_list = _goes_level2_download(
                time=itime, 
                satellite_number=satellite_number,
                data_product=data_product,
                domain=domain,
                save_dir=save_dir)
        else:
            raise ValueError(f"Unrecognized processing level: {processing_level}")

        files += sub_files_list

    return files


def _goes_level2_download(time,
                      satellite_number,
                      data_product,
                      domain,
                      save_dir):                  
                           
    try:
        ifile: pd.DataFrame = goes_nearesttime(
            attime=time,
            within=pd.to_timedelta(15, 'm'),
            satellite=satellite_number, 
            product=data_product, 
            domain=domain, 
            return_as="filelist", 
            save_dir=save_dir,
        )
        # extract filepath from GOES download pandas dataframe
        filepath: str = os.path.join(save_dir, ifile.file[0])
        return [filepath]
    except IndexError:
        logger.info(f"Data could not be downloaded for time step {time}.")
        return []
    
def _goes_level1_download(time, 
                      list_of_bands,
                      satellite_number, 
                      data_product, 
                      domain, 
                      save_dir,
                      check_bands_downloaded
                      ):

    sub_files_list: list[str] = []
    pbar_bands = tqdm.tqdm(list_of_bands)


    for iband in pbar_bands:
        
        pbar_bands.set_description(f"Band - {iband}")
        # download file
        try:
            ifile: pd.DataFrame = goes_nearesttime(
                attime=time,
                within=pd.to_timedelta(15, 'm'),
                satellite=satellite_number, 
                product=data_product, 
                domain=domain, 
                bands=iband, 
                return_as="filelist", 
                save_dir=save_dir,
            )
            # extract filepath from GOES download pandas dataframe
            filepath: str = os.path.join(save_dir, ifile.file[0])
            sub_files_list += [filepath]
        
        except IndexError:
            logger.info(f"Band {iband} could not be downloaded for time step {time}.")
            if check_bands_downloaded:
                logger.info(f"Deleting all other bands for time step {time}.")
                delete_list_of_files(sub_files_list) # delete partially downloaded bands
                return []

    return sub_files_list


def _check_datetime_format(start_datetime_str: str, end_datetime_str: str) -> bool:
    try:
        datetime.strptime(start_datetime_str, "%Y-%m-%d %H:%M:%S")
        datetime.strptime(end_datetime_str, "%Y-%m-%d %H:%M:%S")
        return True
    except Exception as e:
        msg = "Please check date/time format"
        msg += "\nExpected date format: %Y-%m-%d"
        msg += "\nExpected time format: %H:%M:%S"
        raise SyntaxError(msg)
            

def _check_start_end_times(start_datetime: datetime, end_datetime: datetime) -> bool:
    """ check end_datetime is after start_datetime """
    if start_datetime < end_datetime:
        return True
    else:
        msg = "Start datetime must be before end datetime\n"
        msg += f"This does not hold for start = {str(start_datetime)} and end = {str(end_datetime)}"
        raise ValueError(msg)
    
def _check_timedelta_format(time_delta: str) -> bool:
    try:
        time_list = time_delta.split(":")
        assert len(time_list) == 3
        assert 0 <= int(time_list[0]) # Check that hours is >= 0, and convertible to int
        assert 0 <= int(time_list[1]) < 60 # Check that minutes < 60, and convertible to int
        assert 0 <= int(time_list[2]) < 60 # Check that seconds < 60, and convertible to int

    except Exception as e:
        msg = "Please check time step format"
        msg += "\nExpected time format: %H:%M:%S"
        raise SyntaxError(msg)

def _check_timedelta(time_delta: datetime, domain: str) -> bool:
    if time_delta.days > 0: return True
    
    if time_delta.seconds >= DOMAIN_TIMESTEP[domain] * 60: return True

    msg = "Time delta must not be smaller than the time resolution of the data\n"
    msg += f"Time delta {str(time_delta)} is too small for domain {domain}\n"
    msg += f"The minimum required time delta is {DOMAIN_TIMESTEP[domain]} min"
    raise ValueError(msg)

def _check_domain(domain: str) -> bool:
    """checks domain GOES data"""
    if str(domain) in ["F", "C", "M"]:
        return True
    else:
        msg = "Unrecognized domain"
        msg += f"\nNeeds to be 'F', 'C', 'M'."
        msg += "\nOthers are not yet implemented"
        raise ValueError(msg)
    

def _check_satellite_number(satellite_number: int) -> bool:
    """checks satellite number for GOES data"""
    if satellite_number in [16, 17, 18]:
        return True
    else:
        msg = "Unrecognized satellite number level"
        msg += f"\nNeeds to be 16, 17, or 18."
        msg += "\nOthers are not yet implemented"
        msg += f"\nInput: {satellite_number}"
        raise ValueError(msg)
    

def _check_input_processing_level(processing_level: str) -> bool:
    """checks processing level for GOES data"""
    if processing_level in ["L1b", "L2"]:
        return True
    else:
        msg = "Unrecognized processing level"
        msg += f"\nNeeds to be 'L1b' or 'L2'. Others are not yet tested"
        raise ValueError(msg)


def _check_instrument(instrument: str) -> bool:
    """checks instrument for GOES data."""
    if instrument in ["ABI"]:
        return True
    else:
        msg = "Unrecognized instrument"
        msg += f"\nNeeds to be 'ABI'. Others are not yet tested"
        raise ValueError(msg)
    
def _check_data_product_name(data_product: str) -> bool:
    if data_product in ['ABI-L1b-RadF', 'ABI-L1b-RadM', 'ABI-L1b-RadC', 'ABI-L1b-Rad',
                        'ABI-L2-ACMF', 'ABI-L2-ACMM', 'ABI-L2-ACMC']:
        return True
    else:
        msg = f"Unrecognized data product {data_product}"
        raise ValueError(msg)
        
def _check_bands(bands: str) -> List[int]:
    if bands in ['all']:
        list_of_bands = list(np.arange(1, 17))
        return list_of_bands
    else:
        try:
            list_of_bands = list(set(map(int, bands.split(' '))))
            logger.debug(f"List of str Bands to Ints: {list_of_bands}")
    
            criteria = lambda x: 17 > x > 0
            result = list(map(criteria, list_of_bands))
            logger.debug(f"Result from criteria: {result}")
    
            assert sum(result) == len(list_of_bands)
            return list_of_bands
        except Exception as e:
            msg = "Unrecognized bands"
            msg += f"\nNeeds to be 'all' or string of valid bands separated by spaces"
            msg += '\n(e.g., "13 14", \'1 2 3\').'
            raise ValueError(msg)
             
def convert_str2time(time: str):
    time_list = time.split(":")
    hours = int(time_list[0])
    minutes = int(time_list[1])
    seconds = int(time_list[2])

    return hours, minutes, seconds

def delete_list_of_files(file_list: List[str]) -> None:
    for file_path in file_list:
        try:
            os.remove(file_path)
        except OSError as e:
            print(f"Error: {file_path} : {e.strerror}")

def _check_save_dir(save_dir: str) -> bool:
    """ check if save_dir exists """
    if os.path.isdir(save_dir):
        return True
    else:
        try:
<<<<<<< HEAD
            os.mkdirs(save_dir)
=======
            os.makedirs(save_dir)
>>>>>>> 203b4231
            return True
        except:
            msg = "Save directory does not exist"
            msg += f"\nReceived: {save_dir}"
            msg += "\nCould not create directory"
            raise ValueError(msg)

def main(input: str):

    print(input)

if __name__ == '__main__':
    typer.run(goes_download)

    """
    # custom day
    python rs_tools/scripts/goes-download.py 2020-10-01 --end-date 2020-10-01
    # custom day + end points
    python rs_tools/scripts/goes-download.py 2020-10-01 --end-date 2020-10-01 --start-time 00:00:00 --end-time 23:00:00
    # custom day + end points + time window
    python rs_tools/scripts/goes-download.py 2020-10-01 --end-date 2020-10-01 --start-time 00:00:00 --end-time 23:00:00 --daily-window-t0 08:30:00 --daily-window-t1 21:30:00
    # custom day + end points + time window + time step
    python rs_tools/scripts/goes-download.py 2020-10-01 --end-date 2020-10-01 --start-time 00:00:00 --end-time 23:00:00 --daily-window-t0 08:30:00 --daily-window-t1 21:30:00 --time-step 06:00:00
    # ====================
    # FAILURE TEST CASES
    # ====================
    python scripts/goes-download.py 2018-10-01 --end-date 2018-10-01 --daily-window-t0 17:00:00 --daily-window-t1 17:14:00 --time-step 00:15:00 --save-dir /home/juanjohn/data/
    python scripts/goes-download.py 2018-10-01 --end-date 2018-10-01 --daily-window-t0 17:00:00 --daily-window-t1 17:14:00 --time-step 00:15:00 --save-dir /home/juanjohn/data/ --check-bands-downloaded
    """<|MERGE_RESOLUTION|>--- conflicted
+++ resolved
@@ -389,11 +389,7 @@
         return True
     else:
         try:
-<<<<<<< HEAD
-            os.mkdirs(save_dir)
-=======
             os.makedirs(save_dir)
->>>>>>> 203b4231
             return True
         except:
             msg = "Save directory does not exist"
