--- conflicted
+++ resolved
@@ -1,150 +1,3 @@
-<<<<<<< HEAD
-"""
-Anna Tips 4 MODIS
-- all bands are in a single file
-- Format: hdf5 file
-- resolution dependent [0.5km, 0.25km, 1km]
-- downloader has the correct Level!
-- time will be painful
-   * multiple files 4 multiple SWATHS
-   * very little revisit time during the day
-- Filtering Locations / Bounding Boxes / Tiles
-- Day & Night Flag: file sizes, filler value
-- Level 1B - SWATH Product
-
-
-
-potentially useful packages:
-- modis-tools: https://github.com/fraymio/modis-tools
-- pyMODIS: http://www.pymodis.org and https://github.com/lucadelu/pyModis
-
-
-
--------------------------------------------------------------------------
-Summary: The download script to interact directly with the goes2go package.
-We only want to specify what is necessary and compatible with the goes2go package.
-In general, we want to satellite, the spatial domain, and the period.
-
-Args:
-    satellite_number: 
-
-**Input Parameters**
-
-Downloading:
-- satellite number: int --> (16,17,18)
-- spatial extent: str --> full disk (F), CONUS (C), Mesoscale domains (M, M1, M2)
-- goes instrument: str --> e.g. ABI radiance (or SUVI for helio)
-- preprocessing level: str --> e.g. level-1b
-- directory: str
-- return xarray dataset or list of files --> return as file list works better?
-- band specifications: list[int] --> download all or subset only
-- start time (of range of times to be downloaded): str
-- end time: str
-- timesteps/number of files: str
-- day vs. night mode: --> e.g. for only downloading day mode images
-
-----------
-
----
-Basic Processing:
-- resolution: --> downscale all bands to common resolution (e.g. 2 km)
-- coordinate system transformations
-- etc.
-
-
-=================
-INPUT PARAMETERS
-=================
-
-# LIST OF DATES | START DATE, END DATE, STEP
-np.arange, np.linspace
-t0, t1, dt | num_files
-timestamps = [t0, t1, t2]
-# create list of dates
-list_of_dates: list = ["2020-10-19 12:00:00", "2020-10-12 12:00:00", ...]
-
-# SATELLITE INFORMATION
-satellite_number: int = (16, 17, 18)i
-instrument: str  = (ABI, ...)
-processing_level: str = (level-1b,): str = (level-1b, ...)
-data_product: str = (radiances, ...)
-
-# LIST OF BANDS
-list_of_bands: list = [1, 2, ..., 15, 16]
-
-# TARGET-GRID
-target_grid: xr.Dataset = ...
-
-% ===============
-HOW DO WE CHECK DAYTIME HOURS?
-* Get Centroid for SATELLITE FOV - FIXED
-* Get Radius points for SATELLITE FOV - FIXED
-* Check if centroid and/or radius points for FOV is within daytime hours
-* Add warning if chosen date is before GOES orbit was stabilized
-* True:
-  download that date
-False:
-    Skippppp / Continue
-    
-@dataclass
-class SatelliteFOV:
-    lon_min: float
-    lon_max: float
-    lat_min: float
-    lat_max: float
-    viewing_angle: ... # [0.15, -0.15] [rad]
-
-    @property
-    def get_radius(self):
-        ...
-
-class GOES16(SatelliteFOV):
-    ...
-
-=================
-ALGORITHMS
-=================
-
-for itime in timestamps:
-    for iband in list_of_bands:
-        # -------------------------------------------------
-        # download to folder - use GOES2GO loader
-        # -------------------------------------------------
-        
-        # open data in folder
-        
-        # -------------------------------------------------
-        # quality check 1 - did it download
-        # -------------------------------------------------
-        if download_criteria:
-            continue if allow_missing else break
-        
-        # quality check 2 - day and/or night specification
-        if day_night_criteria:
-            continue if allow_missing else break
-        
-        # -------------------------------------------------
-        # CRS Transformation (Optional, preferred)
-        # -------------------------------------------------
-        # load dataset
-        ds: xr.Dataset = xr.load_dataset(...)
-        # coordinate transformation
-        ds: xr.Dataset = crs_transform(ds, target_crs, *args, **kwargs)
-        # resave
-        ds.to_netcdf(...)
-        
-        # -------------------------------------------------
-        # downsample/upscale/lower-res (optional, preferred)
-        # -------------------------------------------------
-        # load dataset
-        ds: xr.Dataset = xr.load_dataset(...)
-        # resample
-        ds: xr.Dataset = downsample(ds, target_grid, *args, **kwargs)
-        ds: xr.Dataset = transform_coords(ds, target_coords)
-        # resave
-        ds.to_netcdf(...)
-"""
-=======
 from typing import Optional, List, Union
 import os
 import xarray as xr
@@ -491,5 +344,4 @@
     # empty results - warns user as expected
     python scripts/modis-download.py 2018-10-01 --start-time 07:00:00 --end-time 7:10:00 --save-dir ./notebooks/modisdata/test_script/ --bounding-box -10 -10 -5 -5
 
-    """
->>>>>>> 1b3cc495
+    """