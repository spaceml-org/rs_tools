--- conflicted
+++ resolved
@@ -5,19 +5,6 @@
   - python=3.10
   # Standard Libraries
   - numpy # Numerical Linear Algebra
-<<<<<<< HEAD
-  - scipy # Scientific Computing
-  - scikit-image
-  - conda-forge::xarray
-  - conda-forge::rioxarray
-  - conda-forge::goes2go
-  - conda-forge::earthaccess
-  - conda-forge::pyinterp
-  - conda-forge::torchgeo
-  - conda-forge::earthaccess
-  - conda-forge::satpy
-  - eumetsat::eumdac
-=======
   # - scipy # Scientific Computing
   # - scikit-image
   - xarray
@@ -26,8 +13,8 @@
   - earthaccess
   - eumdac
   - pyinterp
+  - satpy
   # - conda-forge::torchgeo
->>>>>>> 9c611d3f
   - pandas # Data structure
   - scikit-learn # Machine Learning
   # - joblib # Parallelization
@@ -36,18 +23,11 @@
   - seaborn # Stats viz library
   # - conda-forge::hvplot
   # Storage
-<<<<<<< HEAD
-  - conda-forge::netCDF4
-  - conda-forge::zarr
-  - conda-forge::h5netcdf
-  - h5py
-=======
   - netCDF4
   - zarr
   - h5netcdf
   # - gdal>=3.4.1,<=3.6.3
   # - h5py
->>>>>>> 9c611d3f
   # GUI
   - ipywidgets
   - ipykernel
@@ -80,7 +60,6 @@
       # experiment
       - hydra-core
       - hydra-zen
-<<<<<<< HEAD
       # Docs
       - mkdocs-gen-files
       - mkdocs-literate-nav
@@ -99,7 +78,5 @@
       - aiohttp
       # ITI
       - git+https://github.com/spaceml-org/InstrumentToInstrument.git@development
-=======
       - wandb
-      
->>>>>>> 9c611d3f
+      