--- conflicted
+++ resolved
@@ -1,6 +1,6 @@
-<<<<<<< HEAD
+from typing import Union, List, Dict, Tuple
 import numpy as np
-from typing import Tuple
+import xarray as xr
 
 def check_sat_FOV(region: Tuple[int, int, int, int], FOV: Tuple[int, int, int, int]) -> bool:
     """
@@ -18,10 +18,6 @@
         return True
     else:
         return False
-=======
-from typing import Union, List, Dict
-import numpy as np
-import xarray as xr
 
 def convert_units(ds: xr.Dataset, wavelengths: Dict) -> xr.Dataset:
     """
@@ -38,5 +34,4 @@
     for band in ds.data_vars:
         ds[band] = ds[band] * 0.001  # to convert mW to W
         ds[band] = ds[band] * 10000 / wavelengths[band]**2  # to convert cm^-1 to um
-    return ds
->>>>>>> d762b2c1
+    return ds